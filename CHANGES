--- conflicted
+++ resolved
@@ -1,4 +1,9 @@
-<<<<<<< HEAD
+HEAD
+* planex-depend, planex-fetch, planex-extract: add --define mimicking the 
+  analogous rpmbuild option
+* planex-depend, planex-fetch, planex-extract: deprecate --topdir and --dist
+* Makefile.rules: use the new --define syntax
+
 0.9.0
 * Add planex-extract, which extracts and processes files from tarballs
 * Planex-fetch: Add support for fetching over FTP and for tar.xz files
@@ -13,15 +18,6 @@
 * Docker: Rewrite Dockerfile to reduce image size and support Docker Hub
 
 0.8.0
-=======
-HEAD
-* planex-depend, planex-fetch, planex-extract: add --define mimicking the 
-  analogous rpmbuild option
-* planex-depend, planex-fetch, planex-extract: deprecate --topdir and --dist
-* Makefile.rules: use the new --define syntax
-
-0.8
->>>>>>> abc28ce0
 * planex-make-srpm: Add a wrapper around rpmbuild which expands patchqueue
   repositories as inline patches in the SRPM
 * Add initial support for running Planex in a Docker container
